use std::collections::HashSet;
use std::fs;
use std::ops::Deref;
use std::path::{Path, PathBuf};
use syn::{File, Item, ItemUse, UseTree};

pub fn get_dependencies_in_file(path: &str) -> Vec<String> {
    let content = match fs::read_to_string(path) {
        Ok(content) => content,
        Err(e) => panic!("Failed to read file file://{}: {}", path, e),
    };

    let ast = match syn::parse_file(&content) {
        Ok(ast) => ast,
        Err(e) => panic!("Failed to parse file file://{}: {}", path, e),
    };

<<<<<<< HEAD
    match get_module(path) {
        Ok(module) => get_dependencies_in_ast(ast, module),
        Err(_error) => vec![],
    }
}

fn parse_module_item(item: &Item, dependencies: &mut Vec<String>, current_module: String) {
    match item {
        Item::Use(ItemUse { tree, .. }) => {
            collect_dependencies_from_tree(
                tree,
                dependencies,
                current_module.clone(),
                "".to_string(),
            );
=======
    let module = get_module(path).unwrap();

    get_dependencies_in_ast(ast, &module)
}

fn parse_module_item(item: &Item, dependencies: &mut Vec<String>, module_prefix: &str) {
    match item {
        Item::Use(ItemUse { tree, .. }) => {
            collect_dependencies_from_tree(tree, dependencies, "", module_prefix);
>>>>>>> cabe913b
        }
        Item::Mod(mod_item) => {
            if let Some((_, items)) = &mod_item.content {
                for sub_item in items.iter() {
<<<<<<< HEAD
                    parse_module_item(sub_item, dependencies, current_module.clone());
                }
            }
        }
        _ => {}
    }
}

#[allow(dead_code)]
fn get_dependencies_in_str(s: &str, module: String) -> Vec<String> {
=======
                    parse_module_item(sub_item, dependencies, &new_prefix);
                }
            }
        }
        _ => {}
    }
}

#[cfg(test)]
fn get_dependencies_in_str(s: &str, super_module: &str) -> Vec<String> {
>>>>>>> cabe913b
    let ast: File = match syn::parse_str(s) {
        Ok(ast) => ast,
        Err(e) => panic!("Failed to parse string '{}': {}", s, e),
    };

    get_dependencies_in_ast(ast, module)
}

<<<<<<< HEAD
fn get_dependencies_in_ast(ast: File, current_module: String) -> Vec<String> {
=======
fn get_dependencies_in_ast(ast: File, module: &str) -> Vec<String> {
>>>>>>> cabe913b
    let mut dependencies = Vec::new();

    for item in ast.items.iter() {
        match item {
            Item::Use(ItemUse { tree, .. }) => {
<<<<<<< HEAD
                collect_dependencies_from_tree(
                    tree,
                    &mut dependencies,
                    current_module.clone(),
                    "".to_string(),
                );
            }
            Item::Mod(mod_item) => {
                if let Some((_, items)) = &mod_item.content {
                    let ident = mod_item.ident.clone().to_string();
                    let module = format!("{}::{}", current_module, ident);
=======
                collect_dependencies_from_tree(tree, &mut dependencies, "", module);
            }
            Item::Mod(mod_item) => {
                if let Some((_, items)) = &mod_item.content {
                    let module = format!("{}::{}", module, mod_item.ident);
>>>>>>> cabe913b
                    for sub_item in items.iter() {
                        parse_module_item(sub_item, &mut dependencies, &module);
                    }
                }
            }
            _ => {}
        }
    }

    unique_values(dependencies)
}

fn unique_values<T: std::hash::Hash + Eq + Clone>(vec: Vec<T>) -> Vec<T> {
    let mut unique_set = HashSet::new();
    vec.into_iter()
        .filter(|item| unique_set.insert(item.clone())) // Mantieni solo i valori non ancora visti
        .collect()
}

fn collect_dependencies_from_tree(
    tree: &UseTree,
    dependencies: &mut Vec<String>,
<<<<<<< HEAD
    current_module: String,
    prefix: String,
=======
    prefix: &str,
    parent_module: &str,
>>>>>>> cabe913b
) {
    let crate_name = current_module.split("::").next().unwrap_or("").to_string();

    match tree {
        UseTree::Path(path) => {
            let ident = path.ident.to_string();
            if ident == "super" {
<<<<<<< HEAD
                let parent_prefix = current_module
                    .rsplitn(2, "::")
                    .nth(1)
                    .unwrap_or("")
                    .to_string();
=======
                // Calcola il prefisso del modulo padre
                let parent_prefix = parent_module.rsplit_once("::").map(|x| x.0).unwrap_or("");
>>>>>>> cabe913b

                collect_dependencies_from_tree(
                    path.tree.deref(),
                    dependencies,
<<<<<<< HEAD
                    current_module,
                    parent_prefix.clone(),
=======
                    parent_prefix,
                    parent_prefix,
>>>>>>> cabe913b
                );
            } else if ident == "crate" {
                collect_dependencies_from_tree(
                    path.tree.deref(),
                    dependencies,
<<<<<<< HEAD
                    current_module,
                    crate_name.clone(),
=======
                    "crate",
                    parent_module,
>>>>>>> cabe913b
                );
            } else {
                let ident = if !prefix.is_empty() {
                    format!("{}::{}", prefix.clone(), ident)
                } else {
                    ident.clone()
                };
                collect_dependencies_from_tree(
                    path.tree.deref(),
                    dependencies,
<<<<<<< HEAD
                    current_module,
                    ident,
=======
                    &new_prefix,
                    parent_module,
>>>>>>> cabe913b
                );
            }
        }
        UseTree::Group(group) => {
<<<<<<< HEAD
            for item in group.items.iter() {
                collect_dependencies_from_tree(
                    item,
                    dependencies,
                    current_module.clone(),
                    prefix.clone(),
                );
            }
        }
        UseTree::Name(name) => {
            let ident = name.ident.to_string();
            let dep = format!("{}::{}", prefix.clone(), ident);
=======
            group.items.iter().for_each(|item| {
                collect_dependencies_from_tree(item, dependencies, prefix, parent_module);
            });
        }
        UseTree::Name(name) => {
            let dep = format!("{}::{}", prefix, name.ident);
>>>>>>> cabe913b
            dependencies.push(dep);
        }
        UseTree::Glob(_) => {
            let dep = format!("{}::*", prefix);
            dependencies.push(dep);
        }
        UseTree::Rename(rename) => {
<<<<<<< HEAD
            let ident = rename.ident.to_string();
            dependencies.push(format!("{}::{}", prefix.clone(), ident));
=======
            let dep = format!("{}::{}", prefix, rename.ident);
            dependencies.push(dep);
>>>>>>> cabe913b
        }
    }
}

pub fn get_module(file_path: &str) -> Result<String, String> {
    let path = Path::new(file_path);

    // Controlla se il file ha l'estensione .rs
    if path.extension().and_then(|ext| ext.to_str()) != Some("rs") {
        return Err(format!(
            "Invalid file type: expected a Rust file (.rs), found '{}'",
            path.extension()
                .and_then(|ext| ext.to_str())
                .unwrap_or("unknown")
        ));
    }

    // Trova la directory radice del crate cercando il Cargo.toml
    let crate_root = path
        .ancestors()
        .find(|ancestor| ancestor.join("Cargo.toml").exists());

    if crate_root.is_none() {
        return Err(format!("File is not part of a Rust crate: {}", file_path));
    }

    let crate_root = crate_root.unwrap();

    // Controlla che la directory `src` esista
    if !crate_root.join("src").is_dir() {
        return Err(format!(
            "Rust crate '{}' does not have a 'src' directory",
            crate_root.display()
        ));
    }

    // Trova il percorso relativo alla directory del crate
    let relative_path = path.strip_prefix(crate_root).map_err(|_| {
        format!(
            "Failed to compute relative path for file '{}' in crate '{}'",
            file_path,
            crate_root.display()
        )
    })?;

    // Cerca `src` nella struttura del percorso
    let src_relative = relative_path
        .components()
        .skip_while(|comp| comp.as_os_str() != "src")
        .skip(1) // Salta "src"
        .collect::<PathBuf>();

    if src_relative.as_os_str().is_empty() {
        return Err(format!(
            "Failed to find module path: prefix 'src' not found in {}",
            file_path
        ));
    }

    let mut without_extension = src_relative.with_extension("");

    // Gestisce file speciali come `mod.rs` e `lib.rs`
    if without_extension.file_name() == Some("mod".as_ref()) {
        without_extension = without_extension
            .parent()
            .ok_or_else(|| format!("Failed to find parent for mod.rs in {}", file_path))?
            .to_path_buf();
    } else if without_extension.file_name() == Some("lib".as_ref()) {
        let crate_name = crate_root
            .file_name()
            .and_then(|name| name.to_str())
            .ok_or_else(|| format!("Failed to determine crate name for {}", file_path))?;
        return Ok(crate_name.to_string());
    }

    // Converte il percorso in formato modulo
    let module_path = without_extension
        .components()
        .filter_map(|comp| comp.as_os_str().to_str())
        .collect::<Vec<_>>()
        .join("::");

    let crate_name = crate_root
        .file_name()
        .and_then(|name| name.to_str())
        .ok_or_else(|| format!("Failed to determine crate name for {}", file_path))?;

    Ok(format!("{}::{}", crate_name, module_path))
}

#[cfg(test)]
mod tests {
    use super::*;

    #[test]
    fn test_get_module() {
        let module =
            get_module("./examples/workspace_project/conversion/src/application.rs").unwrap();

        assert_eq!(module, "conversion::application")
    }

    #[test]
    fn test_get_module_on_a_random_file() {
        let module = get_module("./examples/workspace_project/assets/file_1.txt");

        assert_eq!(
            module,
            Err("Invalid file type: expected a Rust file (.rs), found 'txt'".to_string())
        );
    }

    #[test]
    pub fn test_parsing() {
        let dependencies =
            get_dependencies_in_file("./examples/sample_project/src/conversion/application.rs");
        assert_eq!(
            dependencies,
            vec![
                "sample_project::contracts::external_services::service_call_one",
                "sample_project::conversion::domain::domain_function_1",
                "sample_project::conversion::domain::domain_function_2",
            ]
        );
    }

    #[test]
    pub fn test_workspace_parsing() {
        let dependencies =
            get_dependencies_in_file("./examples/workspace_project/conversion/src/application.rs");
        assert_eq!(
            dependencies,
            vec![
                "conversion::domain::domain_function_1",
                "conversion::domain::domain_function_2",
                "conversion::domain::domain_function_2",
            ]
        );
    }

    #[test]
    fn test_file_path() {
        assert_eq!(
            get_module("./examples/sample_project/src/conversion/application.rs"),
            Ok(String::from("sample_project::conversion::application"))
        );
    }

    #[test]
    fn test_dependencies() {
        let source = r#"
            use crate::{
                application::{
                    container::{self, AcmeContainer},
                    geographic_info::{mock_geographic_info_default, GeographicInfoService},
                },
                domain::{
                    aggregate::quote::{FormType, ProductType, QuoteType, QuoteVersion},
                    Policy::{
                        Policy, PolicyActive, PolicyActiveSubstatus, PolicyStatus,
                        PolicySubstatusActive, PaymentMethod,
                    },
                    price::{PaymentFrequency, PriceValue},
                    save::{SavePurchasable, SaveStatus},
                    services::PolicyService,
                    types::UserType,
                },
                infrastructure::bridge::{
                    invoicing::{mock_invoicing_service_default, InvoicingService},
                    payment::{mock_payment_bridge, PaymentBridge},
                    s3_service::{mock_s3_service, S3Service},
                    antifraud::{mock_antifraud_service_default, AntifraudService},
                },
            };
        "#;

<<<<<<< HEAD
        let dependencies = get_dependencies_in_str(source, "my_application::domain".to_string());

        let expected_dependencies = vec![
            "my_application::application::container::self".to_string(),
            "my_application::application::container::AcmeContainer".to_string(),
            "my_application::application::geographic_info::mock_geographic_info_default"
                .to_string(),
            "my_application::application::geographic_info::GeographicInfoService".to_string(),
            "my_application::domain::aggregate::quote::FormType".to_string(),
            "my_application::domain::aggregate::quote::ProductType".to_string(),
            "my_application::domain::aggregate::quote::QuoteType".to_string(),
            "my_application::domain::aggregate::quote::QuoteVersion".to_string(),
            "my_application::domain::Policy::Policy".to_string(),
            "my_application::domain::Policy::PolicyActive".to_string(),
            "my_application::domain::Policy::PolicyActiveSubstatus".to_string(),
            "my_application::domain::Policy::PolicyStatus".to_string(),
            "my_application::domain::Policy::PolicySubstatusActive".to_string(),
            "my_application::domain::Policy::PaymentMethod".to_string(),
            "my_application::domain::price::PaymentFrequency".to_string(),
            "my_application::domain::price::PriceValue".to_string(),
            "my_application::domain::save::SavePurchasable".to_string(),
            "my_application::domain::save::SaveStatus".to_string(),
            "my_application::domain::services::PolicyService".to_string(),
            "my_application::domain::types::UserType".to_string(),
            "my_application::infrastructure::bridge::invoicing::mock_invoicing_service_default"
                .to_string(),
            "my_application::infrastructure::bridge::invoicing::InvoicingService".to_string(),
            "my_application::infrastructure::bridge::payment::mock_payment_bridge".to_string(),
            "my_application::infrastructure::bridge::payment::PaymentBridge".to_string(),
            "my_application::infrastructure::bridge::s3_service::mock_s3_service".to_string(),
            "my_application::infrastructure::bridge::s3_service::S3Service".to_string(),
            "my_application::infrastructure::bridge::antifraud::mock_antifraud_service_default"
                .to_string(),
            "my_application::infrastructure::bridge::antifraud::AntifraudService".to_string(),
=======
        let dependencies = get_dependencies_in_str(source, "crate::domain");

        let expected_dependencies = vec![
            "crate::application::container::self",
            "crate::application::container::AcmeContainer",
            "crate::application::geographic_info::mock_geographic_info_default",
            "crate::application::geographic_info::GeographicInfoService",
            "crate::domain::aggregate::quote::FormType",
            "crate::domain::aggregate::quote::ProductType",
            "crate::domain::aggregate::quote::QuoteType",
            "crate::domain::aggregate::quote::QuoteVersion",
            "crate::domain::Policy::Policy",
            "crate::domain::Policy::PolicyActive",
            "crate::domain::Policy::PolicyActiveSubstatus",
            "crate::domain::Policy::PolicyStatus",
            "crate::domain::Policy::PolicySubstatusActive",
            "crate::domain::Policy::PaymentMethod",
            "crate::domain::price::PaymentFrequency",
            "crate::domain::price::PriceValue",
            "crate::domain::save::SavePurchasable",
            "crate::domain::save::SaveStatus",
            "crate::domain::services::PolicyService",
            "crate::domain::types::UserType",
            "crate::infrastructure::bridge::invoicing::mock_invoicing_service_default",
            "crate::infrastructure::bridge::invoicing::InvoicingService",
            "crate::infrastructure::bridge::payment::mock_payment_bridge",
            "crate::infrastructure::bridge::payment::PaymentBridge",
            "crate::infrastructure::bridge::s3_service::mock_s3_service",
            "crate::infrastructure::bridge::s3_service::S3Service",
            "crate::infrastructure::bridge::antifraud::mock_antifraud_service_default",
            "crate::infrastructure::bridge::antifraud::AntifraudService",
>>>>>>> cabe913b
        ];

        assert_eq!(expected_dependencies, dependencies);
    }

    #[test]
    fn test_external_dependencies() {
        let source = r#"
        use ansi_term::Color::RGB;
        use ansi_term::Style;
        use log::debug;
        use std::fmt::{Display, Formatter};
        "#;

<<<<<<< HEAD
        let dependencies = get_dependencies_in_str(source, "app::domain".to_string());

        let expected_dependencies = vec![
            "ansi_term::Color::RGB".to_string(),
            "ansi_term::Style".to_string(),
            "log::debug".to_string(),
            "std::fmt::Display".to_string(),
            "std::fmt::Formatter".to_string(),
=======
        let dependencies = get_dependencies_in_str(source, "crate::domain");

        let expected_dependencies = vec![
            "crate::dependency_parsing::get_dependencies_in_file",
            "crate::dependency_parsing::get_module",
            "ansi_term::Color::RGB",
            "ansi_term::Style",
            "log::debug",
            "std::fmt::Display",
            "std::fmt::Formatter",
>>>>>>> cabe913b
        ];

        assert_eq!(expected_dependencies, dependencies);
    }

    #[test]
    fn test_super_dependencies() {
        assert_eq!(
            get_dependencies_in_file("./examples/sample_project/src/conversion/infrastructure.rs"),
            vec![String::from(
                "sample_project::conversion::application::application_function"
            )]
        );
    }

    #[test]
    fn test_glob_dependencies() {
        let source = r#"
        use crate::module::*;
        "#;

        let dependencies = get_dependencies_in_str(source, "crate::module");

        let expected_dependencies = vec!["crate::module::*"];

        assert_eq!(expected_dependencies, dependencies);
    }

    #[test]
    fn test_rename_dependencies() {
        let source = r#"
        use crate::module::original_name as alias_name;
        "#;

        let dependencies = get_dependencies_in_str(source, "crate::module");

        let expected_dependencies = vec!["crate::module::original_name"];

        assert_eq!(expected_dependencies, dependencies);
    }

    #[test]
    fn test_inline_module_multiple_dependencies() {
        let source = r#"
        mod submodule {
            use crate::some::dependency;
            use crate::another::dependency;
        }
        "#;

        let dependencies = get_dependencies_in_str(source, "crate");

        let expected_dependencies = vec!["crate::some::dependency", "crate::another::dependency"];

        assert_eq!(dependencies, expected_dependencies);
    }

    #[test]
    fn test_inline_nested_modules() {
        let source = r#"
        mod submodule {
            mod nested {
                use crate::nested::dependency;
            }
        }
        "#;

        let dependencies = get_dependencies_in_str(source, "crate");

        let expected_dependencies = vec!["crate::nested::dependency".to_string()];

        assert_eq!(dependencies, expected_dependencies);
    }

    #[test]
    fn test_inline_empty_module() {
        let source = r#"
        mod submodule {}
        "#;

        let dependencies = get_dependencies_in_str(source, "crate");

        let expected_dependencies: Vec<String> = vec![];

        assert_eq!(dependencies, expected_dependencies);
    }

    #[test]
    fn test_inline_complex_modules() {
        let source = r#"
        mod submodule {
            use crate::some::dependency;

            mod nested {
                use crate::nested::dependency;
            }
        }
        "#;

        let dependencies = get_dependencies_in_str(source, "crate");

        let expected_dependencies = vec!["crate::some::dependency", "crate::nested::dependency"];

        assert_eq!(dependencies, expected_dependencies);
    }

    #[test]
    fn test_inline_super_modules() {
        let source = r#"
            mod tests {
                use super::*;
            }
            "#;

<<<<<<< HEAD
        let dependencies =
            get_dependencies_in_str(source, "my_application::application::use_case".to_string());

        let expected_dependencies = vec!["my_application::application::use_case::*".to_string()];
=======
        let dependencies = get_dependencies_in_str(source, "crate::application::use_case");

        let expected_dependencies = vec!["crate::application::use_case::*"];
>>>>>>> cabe913b

        assert_eq!(dependencies, expected_dependencies);
    }

    #[test]
    fn test_super_modules() {
        let source = r#"
            use crate::some::dependency;
            use super::query;
            "#;

        let dependencies = get_dependencies_in_str(source, "crate::application::use_case");

        let expected_dependencies = vec!["crate::some::dependency", "crate::application::query"];

        assert_eq!(dependencies, expected_dependencies);
    }
}<|MERGE_RESOLUTION|>--- conflicted
+++ resolved
@@ -15,38 +15,25 @@
         Err(e) => panic!("Failed to parse file file://{}: {}", path, e),
     };
 
-<<<<<<< HEAD
     match get_module(path) {
-        Ok(module) => get_dependencies_in_ast(ast, module),
+        Ok(module) => get_dependencies_in_ast(ast, &module),
         Err(_error) => vec![],
     }
 }
 
-fn parse_module_item(item: &Item, dependencies: &mut Vec<String>, current_module: String) {
+fn parse_module_item(item: &Item, dependencies: &mut Vec<String>, current_module: &str) {
     match item {
         Item::Use(ItemUse { tree, .. }) => {
             collect_dependencies_from_tree(
                 tree,
                 dependencies,
                 current_module.clone(),
-                "".to_string(),
+                ""
             );
-=======
-    let module = get_module(path).unwrap();
-
-    get_dependencies_in_ast(ast, &module)
-}
-
-fn parse_module_item(item: &Item, dependencies: &mut Vec<String>, module_prefix: &str) {
-    match item {
-        Item::Use(ItemUse { tree, .. }) => {
-            collect_dependencies_from_tree(tree, dependencies, "", module_prefix);
->>>>>>> cabe913b
         }
         Item::Mod(mod_item) => {
             if let Some((_, items)) = &mod_item.content {
                 for sub_item in items.iter() {
-<<<<<<< HEAD
                     parse_module_item(sub_item, dependencies, current_module.clone());
                 }
             }
@@ -57,18 +44,6 @@
 
 #[allow(dead_code)]
 fn get_dependencies_in_str(s: &str, module: String) -> Vec<String> {
-=======
-                    parse_module_item(sub_item, dependencies, &new_prefix);
-                }
-            }
-        }
-        _ => {}
-    }
-}
-
-#[cfg(test)]
-fn get_dependencies_in_str(s: &str, super_module: &str) -> Vec<String> {
->>>>>>> cabe913b
     let ast: File = match syn::parse_str(s) {
         Ok(ast) => ast,
         Err(e) => panic!("Failed to parse string '{}': {}", s, e),
@@ -77,35 +52,22 @@
     get_dependencies_in_ast(ast, module)
 }
 
-<<<<<<< HEAD
-fn get_dependencies_in_ast(ast: File, current_module: String) -> Vec<String> {
-=======
-fn get_dependencies_in_ast(ast: File, module: &str) -> Vec<String> {
->>>>>>> cabe913b
+fn get_dependencies_in_ast(ast: File, current_module: &str) -> Vec<String> {
     let mut dependencies = Vec::new();
 
     for item in ast.items.iter() {
         match item {
             Item::Use(ItemUse { tree, .. }) => {
-<<<<<<< HEAD
                 collect_dependencies_from_tree(
                     tree,
                     &mut dependencies,
                     current_module.clone(),
-                    "".to_string(),
+                    "",
                 );
             }
             Item::Mod(mod_item) => {
                 if let Some((_, items)) = &mod_item.content {
-                    let ident = mod_item.ident.clone().to_string();
-                    let module = format!("{}::{}", current_module, ident);
-=======
-                collect_dependencies_from_tree(tree, &mut dependencies, "", module);
-            }
-            Item::Mod(mod_item) => {
-                if let Some((_, items)) = &mod_item.content {
-                    let module = format!("{}::{}", module, mod_item.ident);
->>>>>>> cabe913b
+                    let module = format!("{}::{}", current_module, mod_item.ident);
                     for sub_item in items.iter() {
                         parse_module_item(sub_item, &mut dependencies, &module);
                     }
@@ -128,75 +90,48 @@
 fn collect_dependencies_from_tree(
     tree: &UseTree,
     dependencies: &mut Vec<String>,
-<<<<<<< HEAD
-    current_module: String,
-    prefix: String,
-=======
+    current_module: &str,
     prefix: &str,
-    parent_module: &str,
->>>>>>> cabe913b
 ) {
-    let crate_name = current_module.split("::").next().unwrap_or("").to_string();
+    let crate_name = current_module.split("::").next().unwrap_or("");
 
     match tree {
         UseTree::Path(path) => {
             let ident = path.ident.to_string();
             if ident == "super" {
-<<<<<<< HEAD
                 let parent_prefix = current_module
                     .rsplitn(2, "::")
                     .nth(1)
-                    .unwrap_or("")
-                    .to_string();
-=======
-                // Calcola il prefisso del modulo padre
-                let parent_prefix = parent_module.rsplit_once("::").map(|x| x.0).unwrap_or("");
->>>>>>> cabe913b
+                    .unwrap_or("");
 
                 collect_dependencies_from_tree(
                     path.tree.deref(),
                     dependencies,
-<<<<<<< HEAD
                     current_module,
-                    parent_prefix.clone(),
-=======
                     parent_prefix,
-                    parent_prefix,
->>>>>>> cabe913b
                 );
             } else if ident == "crate" {
                 collect_dependencies_from_tree(
                     path.tree.deref(),
                     dependencies,
-<<<<<<< HEAD
                     current_module,
-                    crate_name.clone(),
-=======
-                    "crate",
-                    parent_module,
->>>>>>> cabe913b
+                    crate_name,
                 );
             } else {
                 let ident = if !prefix.is_empty() {
                     format!("{}::{}", prefix.clone(), ident)
                 } else {
-                    ident.clone()
+                    ident
                 };
                 collect_dependencies_from_tree(
                     path.tree.deref(),
                     dependencies,
-<<<<<<< HEAD
                     current_module,
-                    ident,
-=======
-                    &new_prefix,
-                    parent_module,
->>>>>>> cabe913b
+                    ident.as_str(),
                 );
             }
         }
         UseTree::Group(group) => {
-<<<<<<< HEAD
             for item in group.items.iter() {
                 collect_dependencies_from_tree(
                     item,
@@ -207,16 +142,7 @@
             }
         }
         UseTree::Name(name) => {
-            let ident = name.ident.to_string();
-            let dep = format!("{}::{}", prefix.clone(), ident);
-=======
-            group.items.iter().for_each(|item| {
-                collect_dependencies_from_tree(item, dependencies, prefix, parent_module);
-            });
-        }
-        UseTree::Name(name) => {
             let dep = format!("{}::{}", prefix, name.ident);
->>>>>>> cabe913b
             dependencies.push(dep);
         }
         UseTree::Glob(_) => {
@@ -224,13 +150,8 @@
             dependencies.push(dep);
         }
         UseTree::Rename(rename) => {
-<<<<<<< HEAD
-            let ident = rename.ident.to_string();
-            dependencies.push(format!("{}::{}", prefix.clone(), ident));
-=======
-            let dep = format!("{}::{}", prefix, rename.ident);
-            dependencies.push(dep);
->>>>>>> cabe913b
+            let ident = format!("{}::{}", prefix.clone(), rename.ident);
+            dependencies.push(ident);
         }
     }
 }
@@ -407,42 +328,6 @@
             };
         "#;
 
-<<<<<<< HEAD
-        let dependencies = get_dependencies_in_str(source, "my_application::domain".to_string());
-
-        let expected_dependencies = vec![
-            "my_application::application::container::self".to_string(),
-            "my_application::application::container::AcmeContainer".to_string(),
-            "my_application::application::geographic_info::mock_geographic_info_default"
-                .to_string(),
-            "my_application::application::geographic_info::GeographicInfoService".to_string(),
-            "my_application::domain::aggregate::quote::FormType".to_string(),
-            "my_application::domain::aggregate::quote::ProductType".to_string(),
-            "my_application::domain::aggregate::quote::QuoteType".to_string(),
-            "my_application::domain::aggregate::quote::QuoteVersion".to_string(),
-            "my_application::domain::Policy::Policy".to_string(),
-            "my_application::domain::Policy::PolicyActive".to_string(),
-            "my_application::domain::Policy::PolicyActiveSubstatus".to_string(),
-            "my_application::domain::Policy::PolicyStatus".to_string(),
-            "my_application::domain::Policy::PolicySubstatusActive".to_string(),
-            "my_application::domain::Policy::PaymentMethod".to_string(),
-            "my_application::domain::price::PaymentFrequency".to_string(),
-            "my_application::domain::price::PriceValue".to_string(),
-            "my_application::domain::save::SavePurchasable".to_string(),
-            "my_application::domain::save::SaveStatus".to_string(),
-            "my_application::domain::services::PolicyService".to_string(),
-            "my_application::domain::types::UserType".to_string(),
-            "my_application::infrastructure::bridge::invoicing::mock_invoicing_service_default"
-                .to_string(),
-            "my_application::infrastructure::bridge::invoicing::InvoicingService".to_string(),
-            "my_application::infrastructure::bridge::payment::mock_payment_bridge".to_string(),
-            "my_application::infrastructure::bridge::payment::PaymentBridge".to_string(),
-            "my_application::infrastructure::bridge::s3_service::mock_s3_service".to_string(),
-            "my_application::infrastructure::bridge::s3_service::S3Service".to_string(),
-            "my_application::infrastructure::bridge::antifraud::mock_antifraud_service_default"
-                .to_string(),
-            "my_application::infrastructure::bridge::antifraud::AntifraudService".to_string(),
-=======
         let dependencies = get_dependencies_in_str(source, "crate::domain");
 
         let expected_dependencies = vec![
@@ -474,7 +359,6 @@
             "crate::infrastructure::bridge::s3_service::S3Service",
             "crate::infrastructure::bridge::antifraud::mock_antifraud_service_default",
             "crate::infrastructure::bridge::antifraud::AntifraudService",
->>>>>>> cabe913b
         ];
 
         assert_eq!(expected_dependencies, dependencies);
@@ -489,16 +373,6 @@
         use std::fmt::{Display, Formatter};
         "#;
 
-<<<<<<< HEAD
-        let dependencies = get_dependencies_in_str(source, "app::domain".to_string());
-
-        let expected_dependencies = vec![
-            "ansi_term::Color::RGB".to_string(),
-            "ansi_term::Style".to_string(),
-            "log::debug".to_string(),
-            "std::fmt::Display".to_string(),
-            "std::fmt::Formatter".to_string(),
-=======
         let dependencies = get_dependencies_in_str(source, "crate::domain");
 
         let expected_dependencies = vec![
@@ -509,7 +383,6 @@
             "log::debug",
             "std::fmt::Display",
             "std::fmt::Formatter",
->>>>>>> cabe913b
         ];
 
         assert_eq!(expected_dependencies, dependencies);
@@ -624,16 +497,9 @@
             }
             "#;
 
-<<<<<<< HEAD
-        let dependencies =
-            get_dependencies_in_str(source, "my_application::application::use_case".to_string());
-
-        let expected_dependencies = vec!["my_application::application::use_case::*".to_string()];
-=======
         let dependencies = get_dependencies_in_str(source, "crate::application::use_case");
 
         let expected_dependencies = vec!["crate::application::use_case::*"];
->>>>>>> cabe913b
 
         assert_eq!(dependencies, expected_dependencies);
     }
