--- conflicted
+++ resolved
@@ -67,12 +67,6 @@
     }
 
     fn is_applicable(&self, file: &str) -> bool {
-<<<<<<< HEAD
-        match get_module(file) {
-            Ok(module) => is_child(self.subject.clone(), module),
-            Err(_) => false,
-        }
-=======
         get_module(file).unwrap().is_child_of(&self.subject)
     }
 }
@@ -84,7 +78,6 @@
 impl IsChild for str {
     fn is_child_of(&self, module: &str) -> bool {
         self.starts_with(module)
->>>>>>> cabe913b
     }
 }
 
@@ -173,19 +166,6 @@
     fn is_applicable(&self, file: &str) -> bool {
         let orange = Style::new().bold().fg(ansi_term::Color::RGB(255, 165, 0));
         let green = Style::new().bold().fg(ansi_term::Color::RGB(0, 255, 0));
-<<<<<<< HEAD
-        match get_module(file) {
-            Ok(module) => {
-                debug!(
-                    "File {} mapped to module {}",
-                    green.paint(file),
-                    orange.paint(module.clone())
-                );
-                is_child(self.subject.clone(), module)
-            }
-            Err(_) => false,
-        }
-=======
         let module = get_module(file).unwrap();
         debug!(
             "File {} mapped to module {}",
@@ -193,7 +173,6 @@
             orange.paint(&module)
         );
         module.is_child_of(&self.subject)
->>>>>>> cabe913b
     }
 }
 
